--- conflicted
+++ resolved
@@ -17,11 +17,7 @@
 const (
 	ttl               = time.Minute * 15
 	maxSessNameLength = 64
-<<<<<<< HEAD
-	fullArnPrefix     = "arn:aws:"
-=======
 	fullArnPrefix     = "arn:"
->>>>>>> ba434c66
 )
 
 type iam struct {
