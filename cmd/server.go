package cmd

import (
	"encoding/json"
	"fmt"
	"net"
	"net/http"
	"net/http/httputil"
	"strings"
	"time"

	log "github.com/Sirupsen/logrus"
	"github.com/cenk/backoff"
	"github.com/gorilla/mux"
)

// Server encapsulates all of the parameters necessary for starting up
// the server. These can either be set via command line or directly.
type Server struct {
	APIServer             string
	APIToken              string
	AppPort               string
	BaseRoleARN           string
	DefaultIAMRole        string
	IAMRoleKey            string
	MetadataAddress       string
	HostInterface         string
	HostIP                string
	BackoffMaxInterval    time.Duration
	BackoffMaxElapsedTime time.Duration
	AddIPTablesRule       bool
	Debug                 bool
	Insecure              bool
	Verbose               bool
	Version               bool
	NamespaceRestriction  bool
	NamespaceKey          string
	iam                   *iam
	k8s                   *k8s
	store                 *store
}

type appHandler func(http.ResponseWriter, *http.Request)

// ServeHTTP implements the net/http server Handler interface.
func (fn appHandler) ServeHTTP(w http.ResponseWriter, r *http.Request) {
	log.Debugf("Requesting %s", r.RequestURI)
	log.Debugf("RemoteAddr %s", parseRemoteAddr(r.RemoteAddr))
	w.Header().Set("Server", "EC2ws")
	fn(w, r)
}

func parseRemoteAddr(addr string) string {
	n := strings.IndexByte(addr, ':')
	if n <= 1 {
		return ""
	}
	hostname := addr[0:n]
	if net.ParseIP(hostname) == nil {
		return ""
	}
	return hostname
}

func (s *Server) getRole(IP string) (string, error) {
	var role string
	var err error
	operation := func() error {
		role, err = s.store.Get(IP)
		return err
	}

	expBackoff := backoff.NewExponentialBackOff()
	expBackoff.MaxInterval = s.BackoffMaxInterval
	expBackoff.MaxElapsedTime = s.BackoffMaxElapsedTime

	err = backoff.Retry(operation, expBackoff)
	if err != nil {
		return "", err
	}

	return role, nil
}

func (s *Server) debugStoreHandler(w http.ResponseWriter, r *http.Request) {
	output := make(map[string]interface{})

	output["rolesByIP"] = s.store.DumpRolesByIP()
	output["rolesByNamespace"] = s.store.DumpRolesByNamespace()
	output["namespaceByIP"] = s.store.DumpNamespaceByIP()

	o, err := json.Marshal(output)
	if err != nil {
		log.Errorf("Error converting debug map to json: %+v", err)
	}

	if _, err := w.Write(o); err != nil {
		log.Errorf("Error writing response: %+v", err)
	}
}

func (s *Server) securityCredentialsHandler(w http.ResponseWriter, r *http.Request) {
	remoteIP := parseRemoteAddr(r.RemoteAddr)
	role, err := s.getRole(remoteIP)
	if err != nil {
		http.Error(w, err.Error(), http.StatusNotFound)
		return
	}
	roleARN := s.iam.roleARN(role)
	// If a base ARN has been supplied and this is not cross-account then
	// return a simple role-name, otherwise return the full ARN
<<<<<<< HEAD
	if s.iam.baseARN == "" && strings.HasPrefix(roleARN, s.iam.baseARN) {
=======
	if s.iam.baseARN != "" && strings.HasPrefix(roleARN, s.iam.baseARN) {
>>>>>>> ba434c66
		idx := strings.LastIndex(roleARN, "/")
		write(w, roleARN[idx+1:])
		return
	}
	write(w, roleARN)
}

func (s *Server) roleHandler(w http.ResponseWriter, r *http.Request) {
	remoteIP := parseRemoteAddr(r.RemoteAddr)
<<<<<<< HEAD
	podRole, err := s.getRole(remoteIP)
=======
	allowedRole, err := s.getRole(remoteIP)
	allowedRoleARN := s.iam.roleARN(allowedRole)
>>>>>>> ba434c66
	if err != nil {
		http.Error(w, err.Error(), http.StatusNotFound)
		return
	}
<<<<<<< HEAD
	podRoleARN := s.iam.roleARN(podRole)

	if !s.store.CheckNamespaceRestriction(podRoleARN, remoteIP) {
		http.Error(w, fmt.Sprintf("Role requested %s not valid for namespace of pod at %s", podRole, remoteIP), http.StatusNotFound)
		return
	}
	allowedRole := podRole
	allowedRoleARN := podRoleARN

=======
>>>>>>> ba434c66
	wantedRole := mux.Vars(r)["role"]
	wantedRoleARN := s.iam.roleARN(wantedRole)
	log.Debugf("Pod with RemoteAddr %s is annotated with role '%s' ('%s'), wants role '%s' ('%s')",
		remoteIP, allowedRole, allowedRoleARN, wantedRole, wantedRoleARN)

	if wantedRoleARN != allowedRoleARN {
		log.Errorf("Invalid role '%s' ('%s') for RemoteAddr %s: does not match annotated role '%s' ('%s')",
			wantedRole, wantedRoleARN, remoteIP, allowedRole, allowedRoleARN)
		http.Error(w, fmt.Sprintf("Invalid role %s", wantedRole), http.StatusForbidden)
		return
	}

	credentials, err := s.iam.assumeRole(wantedRoleARN, remoteIP)
	if err != nil {
		log.Errorf("Error assuming role %+v for pod at %s", err, remoteIP)
		http.Error(w, err.Error(), http.StatusInternalServerError)
		return
	}

	if err := json.NewEncoder(w).Encode(credentials); err != nil {
		log.Errorf("Error sending json %+v", err)
		http.Error(w, err.Error(), http.StatusInternalServerError)
	}
}

func (s *Server) reverseProxyHandler(w http.ResponseWriter, r *http.Request) {
	director := func(req *http.Request) {
		req = r
		req.URL.Scheme = "http"
		req.URL.Host = s.MetadataAddress
	}
	proxy := &httputil.ReverseProxy{Director: director}
	proxy.ServeHTTP(w, r)
	log.Debugf("Proxied %s", r.RequestURI)
}

func write(w http.ResponseWriter, s string) {
	if _, err := w.Write([]byte(s)); err != nil {
		log.Errorf("Error writing response: %+v", err)
	}
}

// Run runs the specified Server.
func (s *Server) Run(host, token string, insecure bool) error {
	k8s, err := newK8s(host, token, insecure)
	if err != nil {
		return err
	}
	s.k8s = k8s
	s.iam = newIAM(s.BaseRoleARN)
	model := newStore(s.IAMRoleKey, s.DefaultIAMRole, s.NamespaceRestriction, s.NamespaceKey, s.iam)
	s.store = model
	s.k8s.watchForPods(newPodhandler(model))
	s.k8s.watchForNamespaces(newNamespacehandler(model))
	r := mux.NewRouter()
	if s.Debug {
		// This is a potential security risk if enabled in some clusters, hence the flag
		r.Handle("/debug/store", appHandler(s.debugStoreHandler))
	}
	r.Handle("/{version}/meta-data/iam/security-credentials/", appHandler(s.securityCredentialsHandler))
	r.Handle("/{version}/meta-data/iam/security-credentials/{role:.*}", appHandler(s.roleHandler))
	r.Handle("/{path:.*}", appHandler(s.reverseProxyHandler))

	log.Infof("Listening on port %s", s.AppPort)
	if err := http.ListenAndServe(":"+s.AppPort, r); err != nil {
		log.Fatalf("Error creating http server: %+v", err)
	}
	return nil
}

// NewServer will create a new Server with default values.
func NewServer() *Server {
	return &Server{
		AppPort:         "8181",
		IAMRoleKey:      "iam.amazonaws.com/role",
		MetadataAddress: "169.254.169.254",
		NamespaceKey:    "kube2iam/allowed-roles",
	}
}<|MERGE_RESOLUTION|>--- conflicted
+++ resolved
@@ -109,11 +109,7 @@
 	roleARN := s.iam.roleARN(role)
 	// If a base ARN has been supplied and this is not cross-account then
 	// return a simple role-name, otherwise return the full ARN
-<<<<<<< HEAD
-	if s.iam.baseARN == "" && strings.HasPrefix(roleARN, s.iam.baseARN) {
-=======
 	if s.iam.baseARN != "" && strings.HasPrefix(roleARN, s.iam.baseARN) {
->>>>>>> ba434c66
 		idx := strings.LastIndex(roleARN, "/")
 		write(w, roleARN[idx+1:])
 		return
@@ -123,17 +119,11 @@
 
 func (s *Server) roleHandler(w http.ResponseWriter, r *http.Request) {
 	remoteIP := parseRemoteAddr(r.RemoteAddr)
-<<<<<<< HEAD
 	podRole, err := s.getRole(remoteIP)
-=======
-	allowedRole, err := s.getRole(remoteIP)
-	allowedRoleARN := s.iam.roleARN(allowedRole)
->>>>>>> ba434c66
 	if err != nil {
 		http.Error(w, err.Error(), http.StatusNotFound)
 		return
 	}
-<<<<<<< HEAD
 	podRoleARN := s.iam.roleARN(podRole)
 
 	if !s.store.CheckNamespaceRestriction(podRoleARN, remoteIP) {
@@ -143,13 +133,10 @@
 	allowedRole := podRole
 	allowedRoleARN := podRoleARN
 
-=======
->>>>>>> ba434c66
 	wantedRole := mux.Vars(r)["role"]
 	wantedRoleARN := s.iam.roleARN(wantedRole)
 	log.Debugf("Pod with RemoteAddr %s is annotated with role '%s' ('%s'), wants role '%s' ('%s')",
 		remoteIP, allowedRole, allowedRoleARN, wantedRole, wantedRoleARN)
-
 	if wantedRoleARN != allowedRoleARN {
 		log.Errorf("Invalid role '%s' ('%s') for RemoteAddr %s: does not match annotated role '%s' ('%s')",
 			wantedRole, wantedRoleARN, remoteIP, allowedRole, allowedRoleARN)
